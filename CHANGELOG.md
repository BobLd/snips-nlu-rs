--- conflicted
+++ resolved
@@ -1,10 +1,14 @@
 # Changelog
 All notable changes to this project will be documented in this file.
 
-<<<<<<< HEAD
+## [0.61.1] - 2018-12-14
+### Changed
+- Bump `snips-nlu-ontology` to `0.61.2`
+
+### Fixed
+- Issue when resolving custom entities
 
 ## [0.62.0] - 2018-11-26
-
 ### Changed
 - Bumped `snips-nlu-ontology` to `0.62.0`
 
@@ -15,14 +19,6 @@
 - Added a script to update `snips-nlu-ontology` everywhere in the codebase
 - Added SNIPS_NLU_VERSION in `libsnips_nlu.h` and a cbindgen.toml to help us generating `libsnips_nlu.h` automatically
 - Added logs in the build script
-=======
-## [0.61.1] - 2018-12-14
-### Changed
-- Bump `snips-nlu-ontology` to `0.61.2`
-
-### Fixed
-- Issue when resolving custom entities
->>>>>>> 4d1d4fac
 
 ## [0.61.0] - 2018-10-16
 ### Changed
@@ -149,12 +145,8 @@
 - Improve support for japanese
 - Rename python package to `snips_nlu_rust`
 
-<<<<<<< HEAD
-
+[0.61.1]: https://github.com/snipsco/snips-nlu-rs/compare/0.61.0...0.61.1
 [0.62.0]: https://github.com/snipsco/snips-nlu-rs/compare/0.61.0...0.62.0
-=======
-[0.61.1]: https://github.com/snipsco/snips-nlu-rs/compare/0.61.0...0.61.1
->>>>>>> 4d1d4fac
 [0.61.0]: https://github.com/snipsco/snips-nlu-rs/compare/0.60.1...0.61.0
 [0.60.1]: https://github.com/snipsco/snips-nlu-rs/compare/0.60.0...0.60.1
 [0.60.0]: https://github.com/snipsco/snips-nlu-rs/compare/0.59.0...0.60.0
