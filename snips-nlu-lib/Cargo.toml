--- conflicted
+++ resolved
@@ -1,10 +1,6 @@
 [package]
 name = "snips-nlu-lib"
-<<<<<<< HEAD
 version = "0.63.0-SNAPSHOT"
-=======
-version = "0.61.2"
->>>>>>> 340b78eb
 authors = [
     "Adrien Ball <adrien.ball@snips.ai>",
     "Clement Doumouro <clement.doumouro@snips.ai>",
@@ -16,17 +12,10 @@
 edition = "2018"
 
 [dependencies]
-<<<<<<< HEAD
 crfsuite = { git = "https://github.com/snipsco/crfsuite-rs", rev = "91fda4b" }
 snips-nlu-ontology = { git = "https://github.com/snipsco/snips-nlu-ontology", tag = "0.62.0" }
 snips-nlu-ontology-parsers = { git = "https://github.com/snipsco/snips-nlu-ontology", tag = "0.62.0" }
-snips-nlu-utils = { git = "https://github.com/snipsco/snips-nlu-utils", tag = "0.7.0" }
-=======
-crfsuite = { git = "https://github.com/snipsco/crfsuite-rs", rev = "30b2ea6" }
-snips-nlu-ontology = { git = "https://github.com/snipsco/snips-nlu-ontology", tag = "0.61.3" }
-snips-nlu-ontology-parsers = { git = "https://github.com/snipsco/snips-nlu-ontology", tag = "0.61.3" }
 snips-nlu-utils = { git = "https://github.com/snipsco/snips-nlu-utils", tag = "0.7.1" }
->>>>>>> 340b78eb
 failure = "0.1"
 base64 = "0.9"
 itertools = { version = "0.7", default-features = false }
